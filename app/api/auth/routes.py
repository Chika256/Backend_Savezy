--- conflicted
+++ resolved
@@ -460,7 +460,6 @@
         }), 200
 
     except Exception as e:
-<<<<<<< HEAD
         return jsonify({'error': 'Internal server error', 'details': str(e)}), 500
 
 
@@ -694,8 +693,6 @@
         }), 200
 
     except Exception as e:
-=======
->>>>>>> e35a3b1b
         current_app.logger.error(f"Error in token_refresh: {str(e)}")
         return jsonify({
             'success': False,
